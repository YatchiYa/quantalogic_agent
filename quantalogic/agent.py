"""Enhanced QuantaLogic agent implementing the ReAct framework with optional chat mode."""

import asyncio
import os
import uuid
from collections.abc import Awaitable, Callable
from datetime import datetime
from pathlib import Path
from typing import Any, Optional

from jinja2 import Environment, FileSystemLoader
from loguru import logger
from pydantic import BaseModel, ConfigDict, PrivateAttr

from quantalogic.event_emitter import EventEmitter
from quantalogic.generative_model import GenerativeModel, ResponseStats, TokenUsage
from quantalogic.memory import AgentMemory, Message, VariableMemory
from quantalogic.prompts import system_prompt
from quantalogic.tool_manager import ToolManager
from quantalogic.tools.task_complete_tool import TaskCompleteTool
from quantalogic.tools.tool import Tool
from quantalogic.utils import get_environment
from quantalogic.utils.ask_user_validation import console_ask_for_user_validation
from quantalogic.xml_parser import ToleranceXMLParser
from quantalogic.xml_tool_parser import ToolParser
import uuid

# Maximum ratio occupancy of the occupied memory
MAX_OCCUPANCY = 90.0

# Maximum response length in characters
MAX_RESPONSE_LENGTH = 1024 * 32

DEFAULT_MAX_INPUT_TOKENS = 128 * 1024
DEFAULT_MAX_OUTPUT_TOKENS = 4096

# Maximum recursion depth for variable interpolation
MAX_INTERPOLATION_DEPTH = 10


class AgentConfig(BaseModel):
    """Configuration settings for the Agent."""

    model_config = ConfigDict(extra="forbid", frozen=True)

    environment_details: str
    tools_markdown: str
    system_prompt: str


class ObserveResponseResult(BaseModel):
    """Represents the result of observing the assistant's response."""

    model_config = ConfigDict(extra="forbid", frozen=True)

    next_prompt: str
    executed_tool: str | None = None
    answer: str | None = None


class Agent(BaseModel):
    """Enhanced QuantaLogic agent supporting both ReAct goal-solving and conversational chat modes.

    Use `solve_task`/`async_solve_task` for goal-oriented ReAct mode (backward compatible).
    Use `chat`/`async_chat` for conversational mode with a customizable persona.

    Supports both synchronous and asynchronous operations. Use synchronous methods for CLI tools
    and asynchronous methods for web servers or async contexts.
    """

    model_config = ConfigDict(arbitrary_types_allowed=True, validate_assignment=True, extra="forbid")

    specific_expertise: str
    model: GenerativeModel
    memory: AgentMemory = AgentMemory()  # List of User/Assistant Messages
    variable_store: VariableMemory = VariableMemory()  # Dictionary of variables
    tools: ToolManager = ToolManager()
    event_emitter: EventEmitter = EventEmitter()
    config: AgentConfig
    task_to_solve: str
    task_to_solve_summary: str = ""
<<<<<<< HEAD
    ask_for_user_validation: Callable[[str, str], Awaitable[bool]] = console_ask_for_user_validation
=======
    ask_for_user_validation: Callable[[str, str], bool] = console_ask_for_user_validation
>>>>>>> be698ca8
    last_tool_call: dict[str, Any] = {}  # Stores the last tool call information
    total_tokens: int = 0  # Total tokens in the conversation
    current_iteration: int = 0
    max_input_tokens: int = DEFAULT_MAX_INPUT_TOKENS
    max_output_tokens: int = DEFAULT_MAX_OUTPUT_TOKENS
    max_iterations: int = 30
    system_prompt: str = ""
    compact_every_n_iterations: int | None = None
    max_tokens_working_memory: int | None = None
    _model_name: str = PrivateAttr(default="")
    chat_system_prompt: str  # Base persona prompt for chat mode
    tool_mode: Optional[str] = None  # Tool or toolset to prioritize in chat mode

    def __init__(
        self,
        model_name: str = "",
        memory: AgentMemory = AgentMemory(),
        variable_store: VariableMemory = VariableMemory(),
        tools: list[Tool] = [TaskCompleteTool()],
<<<<<<< HEAD
        ask_for_user_validation: Callable[[str, str], Awaitable[bool]] = console_ask_for_user_validation,
=======
        ask_for_user_validation: Callable[[str, str], bool] = console_ask_for_user_validation,
>>>>>>> be698ca8
        task_to_solve: str = "",
        specific_expertise: str = "General AI assistant with coding and problem-solving capabilities",
        get_environment: Callable[[], str] = get_environment,
        compact_every_n_iterations: int | None = None,
        max_tokens_working_memory: int | None = None,
        event_emitter: EventEmitter | None = None,
        chat_system_prompt: str | None = None,
        tool_mode: Optional[str] = None,
    ):
        """Initialize the agent with model, memory, tools, and configurations.

        Args:
            model_name: Name of the model to use
            memory: AgentMemory instance for storing conversation history
            variable_store: VariableMemory instance for storing variables
            tools: List of Tool instances
            ask_for_user_validation: Function to ask for user validation
            task_to_solve: Initial task to solve (for ReAct mode)
            specific_expertise: Description of the agent's expertise
            get_environment: Function to get environment details
            compact_every_n_iterations: How often to compact memory
            max_tokens_working_memory: Maximum token count for working memory
            event_emitter: EventEmitter instance for event handling
            chat_system_prompt: Optional base system prompt for chat mode persona
            tool_mode: Optional tool or toolset to prioritize in chat mode
        """
        try:
            logger.debug("Initializing agent...")

            if event_emitter is None:
                event_emitter = EventEmitter()

            if not any(isinstance(t, TaskCompleteTool) for t in tools):
                tools.append(TaskCompleteTool())

            tool_manager = ToolManager(tools={tool.name: tool for tool in tools})
            environment = get_environment()
            logger.debug(f"Environment details: {environment}")
            tools_markdown = tool_manager.to_markdown()
            logger.debug(f"Tools Markdown: {tools_markdown}")

            system_prompt_text = system_prompt(
                tools=tools_markdown, environment=environment, expertise=specific_expertise
            )
            logger.debug(f"System prompt: {system_prompt_text}")

            config = AgentConfig(
                environment_details=environment,
                tools_markdown=tools_markdown,
                system_prompt=system_prompt_text,
            )

            chat_system_prompt = chat_system_prompt or (
                "You are a friendly, helpful AI assistant. Engage in natural conversation, "
                "answer questions, and use tools when explicitly requested or when they enhance your response."
            )

            super().__init__(
                specific_expertise=specific_expertise,
                model=GenerativeModel(model=model_name, event_emitter=event_emitter),
                memory=memory,
                variable_store=variable_store,
                tools=tool_manager,
                event_emitter=event_emitter,
                config=config,
                task_to_solve=task_to_solve,
                task_to_solve_summary="",
                ask_for_user_validation=ask_for_user_validation,
                last_tool_call={},
                total_tokens=0,
                current_iteration=0,
                max_input_tokens=DEFAULT_MAX_INPUT_TOKENS,
                max_output_tokens=DEFAULT_MAX_OUTPUT_TOKENS,
                max_iterations=30,
                system_prompt="",
                compact_every_n_iterations=compact_every_n_iterations or 30,
                max_tokens_working_memory=max_tokens_working_memory,
                chat_system_prompt=chat_system_prompt,
                tool_mode=tool_mode,
            )

            self._model_name = model_name

            logger.debug(f"Memory will be compacted every {self.compact_every_n_iterations} iterations")
            logger.debug(f"Max tokens for working memory set to: {self.max_tokens_working_memory}")
            logger.debug(f"Tool mode set to: {self.tool_mode}")
            logger.debug("Agent initialized successfully.")
        except Exception as e:
            logger.error(f"Failed to initialize agent: {str(e)}")
            raise

    @property
    def model_name(self) -> str:
        """Get the current model name."""
        return self._model_name

    @model_name.setter
    def model_name(self, value: str) -> None:
        """Set the model name and update the model instance."""
        self._model_name = value
        self.model = GenerativeModel(model=value, event_emitter=self.event_emitter)

    def clear_memory(self) -> None:
        """Clear the memory and reset the session."""
        self._reset_session(clear_memory=True)

    def solve_task(
        self, task: str, max_iterations: int = 30, streaming: bool = False, clear_memory: bool = True
    ) -> str:
        """Solve the given task using the ReAct framework (synchronous version).

        Ideal for synchronous applications. For asynchronous contexts, use `async_solve_task`.

        Args:
            task: The task description
            max_iterations: Maximum number of iterations
            streaming: Whether to use streaming mode
            clear_memory: Whether to clear memory before solving

        Returns:
            The final response after task completion
        """
        logger.debug(f"Solving task... {task}")
        try:
            loop = asyncio.get_event_loop()
        except RuntimeError:
            loop = asyncio.new_event_loop()
            asyncio.set_event_loop(loop)

        return loop.run_until_complete(self.async_solve_task(task, max_iterations, streaming, clear_memory))

    async def async_solve_task(
        self, task: str, max_iterations: int = 30, streaming: bool = False, clear_memory: bool = True
    ) -> str:
        """Solve the given task using the ReAct framework (asynchronous version).

        Ideal for asynchronous applications. For synchronous contexts, use `solve_task`.

        Args:
            task: The task description
            max_iterations: Maximum number of iterations
            streaming: Whether to use streaming mode
            clear_memory: Whether to clear memory before solving

        Returns:
            The final response after task completion
        """
        logger.debug(f"Solving task asynchronously... {task}")
        self._reset_session(task_to_solve=task, max_iterations=max_iterations, clear_memory=clear_memory)
        self.task_to_solve_summary = await self._async_generate_task_summary(task)

        if not self.memory.memory or self.memory.memory[0].role != "system":
            self.memory.add(Message(role="system", content=self.config.system_prompt))

        self._emit_event("session_start", {"system_prompt": self.config.system_prompt, "content": task})

        self.max_output_tokens = self.model.get_model_max_output_tokens() or DEFAULT_MAX_OUTPUT_TOKENS
        self.max_input_tokens = self.model.get_model_max_input_tokens() or DEFAULT_MAX_INPUT_TOKENS

        done = False
        current_prompt = self._prepare_prompt_task(task)
        self.current_iteration = 1
        answer = ""

        while not done:
            try:
                self._update_total_tokens(self.memory.memory, current_prompt)
                self._emit_event("task_think_start", {"prompt": current_prompt})
                await self._async_compact_memory_if_needed(current_prompt)

                if streaming:
                    content = ""
                    async_stream = await self.model.async_generate_with_history(
                        messages_history=self.memory.memory,
                        prompt=current_prompt,
                        streaming=True,
                    )
                    async for chunk in async_stream:
                        content += chunk
                    result = ResponseStats(
                        response=content,
                        usage=TokenUsage(prompt_tokens=0, completion_tokens=0, total_tokens=0),
                        model=self.model.model,
                        finish_reason="stop",
                    )
                else:
                    result = await self.model.async_generate_with_history(
                        messages_history=self.memory.memory,
                        prompt=current_prompt,
                        streaming=False,
                    )

                content = result.response
                if not streaming:
                    token_usage = result.usage
                    self.total_tokens = token_usage.total_tokens

                self._emit_event("task_think_end", {"response": content})
                result = await self._async_observe_response(content, iteration=self.current_iteration)
                current_prompt = result.next_prompt

                if result.executed_tool == "task_complete":
                    self._emit_event("task_complete", {"response": result.answer})
                    answer = result.answer or ""
                    done = True

                self._update_session_memory(current_prompt, content)
                self.current_iteration += 1
                if self.current_iteration >= self.max_iterations:
                    done = True
                    self._emit_event("error_max_iterations_reached")

            except Exception as e:
                logger.error(f"Error during async task solving: {str(e)}")
                answer = f"Error: {str(e)}"
                done = True

        self._emit_event("task_solve_end")
        return answer

    def chat(
        self,
        message: str,
        streaming: bool = False,
        clear_memory: bool = False,
        auto_tool_call: bool = True,
    ) -> str:
        """Engage in a conversational chat with the user (synchronous version).

        Ideal for synchronous applications. For asynchronous contexts, use `async_chat`.

        Args:
            message: The user's input message
            streaming: Whether to stream the response
            clear_memory: Whether to clear memory before starting
            auto_tool_call: Whether to automatically execute detected tool calls and interpret results

        Returns:
            The assistant's response
        """
        logger.debug(f"Chatting synchronously with message: {message}, auto_tool_call: {auto_tool_call}")
        try:
            loop = asyncio.get_event_loop()
        except RuntimeError:
            loop = asyncio.new_event_loop()
            asyncio.set_event_loop(loop)

        return loop.run_until_complete(self.async_chat(message, streaming, clear_memory, auto_tool_call))

    async def async_chat(
        self,
        message: str,
        streaming: bool = False,
        clear_memory: bool = False,
        auto_tool_call: bool = True,
    ) -> str:
        """Engage in a conversational chat with the user (asynchronous version).

        Ideal for asynchronous applications. For synchronous contexts, use `chat`.

        Args:
            message: The user's input message
            streaming: Whether to stream the response
            clear_memory: Whether to clear memory before starting
            auto_tool_call: Whether to automatically execute detected tool calls and interpret results

        Returns:
            The assistant's response
        """
        logger.debug(f"Chatting asynchronously with message: {message}, auto_tool_call: {auto_tool_call}")
        if clear_memory:
            self.clear_memory()

        # Prepare chat system prompt with tool information
        tools_prompt = self._get_tools_names_prompt()
        if self.tool_mode:
            tools_prompt += f"\nPrioritized tool mode: {self.tool_mode}. Prefer tools related to {self.tool_mode} when applicable."

        full_chat_prompt = self._render_template(
            'chat_system_prompt.j2',
            persona=self.chat_system_prompt,
            tools_prompt=tools_prompt
        )

        if not self.memory.memory or self.memory.memory[0].role != "system":
            self.memory.add(Message(role="system", content=full_chat_prompt))

        self._emit_event("chat_start", {"message": message})

        # Add user message to memory
        self.memory.add(Message(role="user", content=message))
        self._update_total_tokens(self.memory.memory, "")

        # Iterative tool usage with auto-execution
        current_prompt = message
        response_content = ""
        max_tool_iterations = 5  # Prevent infinite tool loops
        tool_iteration = 0

        while tool_iteration < max_tool_iterations:
            try:
                if streaming:
                    content = ""
                    # When streaming is enabled, the GenerativeModel._async_stream_response method
                    # already emits the stream_chunk events, so we don't need to emit them again here
                    async_stream = await self.model.async_generate_with_history(
                        messages_history=self.memory.memory,
                        prompt=current_prompt,
                        streaming=True,
                    )
                    # Just collect the chunks without re-emitting events
                    async for chunk in async_stream:
                        content += chunk
                    response = ResponseStats(
                        response=content,
                        usage=TokenUsage(prompt_tokens=0, completion_tokens=0, total_tokens=0),
                        model=self.model.model,
                        finish_reason="stop",
                    )
                else:
                    response = await self.model.async_generate_with_history(
                        messages_history=self.memory.memory,
                        prompt=current_prompt,
                        streaming=False,
                    )
                    content = response.response

                self.total_tokens = response.usage.total_tokens if not streaming else self.total_tokens

                # Observe response for tool calls
                observation = await self._async_observe_response(content)
                if observation.executed_tool and auto_tool_call:
                    # Tool was executed; process result and continue
                    current_prompt = observation.next_prompt
                    
                    # In chat mode, format the response with clear tool call visualization
                    if not self.task_to_solve.strip():  # We're in chat mode
                        # Format the response to clearly show the tool call and result
                        # Use a format that task_runner.py can parse and display nicely
                        
                        # For a cleaner look, insert a special delimiter that task_runner.py can recognize
                        # to separate tool call from result
                        response_content = f"{content}\n\n__TOOL_RESULT_SEPARATOR__{observation.executed_tool}__\n{observation.next_prompt}"
                    else:
                        # In task mode, keep the original behavior
                        response_content = observation.next_prompt
                    
                    tool_iteration += 1
                    self.memory.add(Message(role="assistant", content=content))  # Original tool call
                    self.memory.add(Message(role="user", content=observation.next_prompt))  # Tool result
                    logger.debug(f"Tool executed: {observation.executed_tool}, iteration: {tool_iteration}")
                elif not observation.executed_tool and "<action>" in content and auto_tool_call:
                    # Detected malformed tool call attempt; provide feedback and exit loop
                    response_content = (
                        f"{content}\n\n⚠️ Error: Invalid tool call format detected. "
                        "Please use the exact XML structure as specified in the system prompt:\n"
                        "```xml\n<action>\n<tool_name>\n  <parameter_name>value</parameter_name>\n</tool_name>\n</action>\n```"
                    )
                    break
                else:
                    # No tool executed or auto_tool_call is False; final response
                    response_content = content
                    break

            except Exception as e:
                logger.error(f"Error during async chat: {str(e)}")
                response_content = f"Error: {str(e)}"
                break

        self._update_session_memory(message, response_content)
        self._emit_event("chat_response", {"response": response_content})
        return response_content

    def _observe_response(self, content: str, iteration: int = 1) -> ObserveResponseResult:
        """Analyze the assistant's response and determine next steps (synchronous wrapper).

        Args:
            content: The response content to analyze
            iteration: Current iteration number

        Returns:
            ObserveResponseResult with next steps information
        """
        try:
            loop = asyncio.get_event_loop()
        except RuntimeError:
            loop = asyncio.new_event_loop()
            asyncio.set_event_loop(loop)

        return loop.run_until_complete(self._async_observe_response(content, iteration))

    async def _async_observe_response(self, content: str, iteration: int = 1) -> ObserveResponseResult:
        """Analyze the assistant's response and determine next steps (asynchronous).

        Args:
            content: The response content to analyze
            iteration: Current iteration number

        Returns:
            ObserveResponseResult with next steps information
        """
        try:
            # Detect if we're in chat mode by checking if task_to_solve is empty
            is_chat_mode = not self.task_to_solve.strip()
            
            # Use specialized chat mode observation method if in chat mode
            if is_chat_mode:
                return await self._async_observe_response_chat(content, iteration)

            # Parse content for tool usage
            parsed_content = self._parse_tool_usage(content)
            if not parsed_content:
                logger.debug("No tool usage detected in response")
                return ObserveResponseResult(next_prompt=content, executed_tool=None, answer=None)

            # Process tools for regular ReAct mode
            tool_names = list(parsed_content.keys())
            for tool_name in tool_names:
                if tool_name not in parsed_content:
                    continue
                tool_input = parsed_content[tool_name]
                tool = self.tools.get(tool_name)
                if not tool:
                    return self._handle_tool_not_found(tool_name)

                arguments_with_values = self._parse_tool_arguments(tool, tool_input)
                is_repeated_call = self._is_repeated_tool_call(tool_name, arguments_with_values)

                if is_repeated_call:
                    executed_tool, response = self._handle_repeated_tool_call(tool_name, arguments_with_values)
                else:
                    executed_tool, response = await self._async_execute_tool(tool_name, tool, arguments_with_values)

                if not executed_tool:
                    return self._handle_tool_execution_failure(response)

                variable_name = self.variable_store.add(response)
                new_prompt = self._format_observation_response(response, executed_tool, variable_name, iteration)

                # In chat mode, don't set answer; in task mode, set answer only for task_complete
                is_task_complete_answer = executed_tool == "task_complete" and not is_chat_mode
                return ObserveResponseResult(
                    next_prompt=new_prompt,
                    executed_tool=executed_tool,
                    answer=response if is_task_complete_answer else None,
                )

            # If no tools were executed, return original content
            return ObserveResponseResult(next_prompt=content, executed_tool=None, answer=None)

        except Exception as e:
            return self._handle_error(e)

    def _execute_tool(self, tool_name: str, tool: Tool, arguments_with_values: dict) -> tuple[str, Any]:
        """Execute a tool with validation if required (synchronous wrapper).

        Args:
            tool_name: Name of the tool to execute
            tool: Tool instance
            arguments_with_values: Tool arguments

        Returns:
            Tuple of (executed_tool_name, response)
        """
        try:
            loop = asyncio.get_event_loop()
        except RuntimeError:
            loop = asyncio.new_event_loop()
            asyncio.set_event_loop(loop)

        return loop.run_until_complete(self._async_execute_tool(tool_name, tool, arguments_with_values))

    async def _async_execute_tool(self, tool_name: str, tool: Tool, arguments_with_values: dict) -> tuple[str, Any]:
        """Execute a tool with validation if required (asynchronous).

        Args:
            tool_name: Name of the tool to execute
            tool: Tool instance
            arguments_with_values: Tool arguments

        Returns:
            Tuple of (executed_tool_name, response)
        """
        if tool.need_validation:
            logger.info(f"Tool '{tool_name}' requires validation.")
            validation_id = str(uuid.uuid4())
            logger.info(f"Validation ID: {validation_id}")
<<<<<<< HEAD

=======
            
>>>>>>> be698ca8
            self._emit_event(
                "tool_execute_validation_start",
                {
                    "validation_id": validation_id,
<<<<<<< HEAD
                    "tool_name": tool_name,
=======
                    "tool_name": tool_name, 
>>>>>>> be698ca8
                    "arguments": arguments_with_values
                },
            )
            question_validation = (
                "Do you permit the execution of this tool?\n"
                f"Tool: {tool_name}\nArguments:\n"
                "<arguments>\n"
                + "\n".join([f"    <{key}>{value}</{key}>" for key, value in arguments_with_values.items()])
                + "\n</arguments>\nYes or No"
            )
<<<<<<< HEAD
            permission_granted = await self.ask_for_user_validation(validation_id=validation_id, question=question_validation)
=======
            permission_granted = await self.ask_for_user_validation(validation_id, question_validation)
>>>>>>> be698ca8

            self._emit_event(
                "tool_execute_validation_end",
                {
                    "validation_id": validation_id,
                    "tool_name": tool_name,
                    "arguments": arguments_with_values,
                    "granted": permission_granted
                },
            )

            if not permission_granted:
                return "", f"Error: execution of tool '{tool_name}' was denied by the user."

        self._emit_event("tool_execution_start", {"tool_name": tool_name, "arguments": arguments_with_values})

        try:
            arguments_with_values_interpolated = {
                key: await self._async_interpolate_variables(value) for key, value in arguments_with_values.items()
            }
            if tool.need_variables:
                arguments_with_values_interpolated["variables"] = self.variable_store
            if tool.need_caller_context_memory:
                arguments_with_values_interpolated["caller_context_memory"] = self.memory.memory

            converted_args = self.tools.validate_and_convert_arguments(tool_name, arguments_with_values_interpolated)
            injectable_properties = tool.get_injectable_properties_in_execution()
            for key, value in injectable_properties.items():
                converted_args[key] = value

            if hasattr(tool, "async_execute") and callable(tool.async_execute):
                response = await tool.async_execute(**converted_args)
            else:
                response = tool.execute(**converted_args)
                
            # Post-process tool response if needed
            response = self._post_process_tool_response(tool_name, response)
                    
            executed_tool = tool.name
        except Exception as e:
            response = f"Error executing tool: {tool_name}: {str(e)}\n"
            executed_tool = ""

        self._emit_event(
            "tool_execution_end", {"tool_name": tool_name, "arguments": arguments_with_values, "response": response}
        )
        return executed_tool, response

    async def _async_interpolate_variables(self, text: str, depth: int = 0) -> str:
        """Interpolate variables using $var$ syntax in the given text with recursion protection.

        Args:
            text: Text containing variable references
            depth: Current recursion depth

        Returns:
            Text with variables interpolated
        """
        if not isinstance(text, str):
            return str(text)

        if depth > MAX_INTERPOLATION_DEPTH:
            logger.warning(f"Max interpolation depth ({MAX_INTERPOLATION_DEPTH}) reached, stopping recursion")
            return text

        try:
            import re

            for var in self.variable_store.keys():
                escaped_var = re.escape(var).replace('\\$', '$')
                pattern = f"\\${escaped_var}\\$"
                replacement = str(self.variable_store[var])
                text = re.sub(pattern, lambda m: replacement, text)

            if '$' in text and depth < MAX_INTERPOLATION_DEPTH:
                return await self._async_interpolate_variables(text, depth + 1)

            return text
        except Exception as e:
            logger.error(f"Error in _async_interpolate_variables: {str(e)}")
            return text

    def _interpolate_variables(self, text: str) -> str:
        """Interpolate variables using $var$ syntax in the given text (synchronous wrapper).

        Args:
            text: Text containing variable references

        Returns:
            Text with variables interpolated
        """
        try:
            loop = asyncio.get_event_loop()
        except RuntimeError:
            loop = asyncio.new_event_loop()
            asyncio.set_event_loop(loop)

        return loop.run_until_complete(self._async_interpolate_variables(text))

    def _compact_memory_if_needed(self, current_prompt: str = "") -> None:
        """Compacts the memory if it exceeds the maximum occupancy (synchronous wrapper).

        Args:
            current_prompt: Current prompt to calculate token usage
        """
        try:
            loop = asyncio.get_event_loop()
        except RuntimeError:
            loop = asyncio.new_event_loop()
            asyncio.set_event_loop(loop)

        return loop.run_until_complete(self._async_compact_memory_if_needed(current_prompt))

    async def _async_compact_memory_if_needed(self, current_prompt: str = "") -> None:
        """Compacts the memory if it exceeds the maximum occupancy or token limit.

        Args:
            current_prompt: Current prompt to calculate token usage
        """
        ratio_occupied = self._calculate_context_occupancy()

        should_compact_by_occupancy = ratio_occupied >= MAX_OCCUPANCY
        should_compact_by_iteration = (
            self.compact_every_n_iterations is not None
            and self.current_iteration > 0
            and self.current_iteration % self.compact_every_n_iterations == 0
        )
        should_compact_by_token_limit = (
            self.max_tokens_working_memory is not None
            and self.total_tokens > self.max_tokens_working_memory
        )

        if should_compact_by_occupancy or should_compact_by_iteration or should_compact_by_token_limit:
            if should_compact_by_occupancy:
                logger.debug(f"Memory compaction triggered: Occupancy {ratio_occupied}% exceeds {MAX_OCCUPANCY}%")

            if should_compact_by_iteration:
                logger.debug(
                    f"Memory compaction triggered: Iteration {self.current_iteration} is a multiple of {self.compact_every_n_iterations}"
                )

            if should_compact_by_token_limit:
                logger.debug(
                    f"Memory compaction triggered: Token count {self.total_tokens} exceeds limit {self.max_tokens_working_memory}"
                )

            self._emit_event("memory_full")
            await self._async_compact_memory()
            self.total_tokens = self.model.token_counter_with_history(self.memory.memory, current_prompt)
            self._emit_event("memory_compacted")

    async def _async_compact_memory(self) -> None:
        """Compact memory asynchronously."""
        self.memory.compact()

    async def _async_compact_memory_with_summary(self) -> str:
        """Generate a summary and compact memory asynchronously.

        Returns:
            Generated summary text
        """
        memory_copy = self.memory.memory.copy()

        if len(memory_copy) < 3:
            logger.warning("Not enough messages to compact memory with summary")
            return "Memory compaction skipped: not enough messages"

        user_message = memory_copy.pop()
        assistant_message = memory_copy.pop()

        prompt_summary = self._render_template('memory_compaction_prompt.j2',
                                             conversation_history="\n\n".join(
                                                 f"[{msg.role.upper()}]: {msg.content}"
                                                 for msg in memory_copy
                                             ))

        summary = await self.model.async_generate_with_history(messages_history=memory_copy, prompt=prompt_summary)

        if memory_copy and memory_copy[-1].role == "system":
            memory_copy.pop()

        memory_copy.append(Message(role="user", content=summary.response))
        memory_copy.append(assistant_message)
        memory_copy.append(user_message)
        self.memory.memory = memory_copy
        return summary.response

    def _generate_task_summary(self, content: str) -> str:
        """Generate a concise task-focused summary (synchronous wrapper).

        Args:
            content: The content to summarize

        Returns:
            Generated task summary
        """
        try:
            loop = asyncio.get_event_loop()
        except RuntimeError:
            loop = asyncio.new_event_loop()
            asyncio.set_event_loop(loop)

        return loop.run_until_complete(self._async_generate_task_summary(content))

    async def _async_generate_task_summary(self, content: str) -> str:
        """Generate a concise task-focused summary using the generative model.

        Args:
            content: The content to summarize

        Returns:
            Generated task summary
        """
        try:
            if len(content) < 1024 * 4:
                return content

            prompt = self._render_template('task_summary_prompt.j2', content=content)
            result = await self.model.async_generate(prompt=prompt)
            logger.debug(f"Generated summary: {result.response}")
            return result.response.strip() + "\n🚨 The FULL task is in <task> tag in the previous messages.\n"
        except Exception as e:
            logger.error(f"Error generating summary: {str(e)}")
            return f"Summary generation failed: {str(e)}"

    def _reset_session(self, task_to_solve: str = "", max_iterations: int = 30, clear_memory: bool = True) -> None:
        """Reset the agent's session.

        Args:
            task_to_solve: New task to solve
            max_iterations: Maximum number of iterations
            clear_memory: Whether to clear memory
        """
        logger.debug("Resetting session...")
        self.task_to_solve = task_to_solve
        if clear_memory:
            logger.debug("Clearing memory...")
            self.memory.reset()
            self.variable_store.reset()
            self.total_tokens = 0
        self.current_iteration = 0
        self.max_output_tokens = self.model.get_model_max_output_tokens() or DEFAULT_MAX_OUTPUT_TOKENS
        self.max_input_tokens = self.model.get_model_max_input_tokens() or DEFAULT_MAX_INPUT_TOKENS
        self.max_iterations = max_iterations

    def _update_total_tokens(self, message_history: list[Message], prompt: str) -> None:
        """Update the total tokens count based on message history and prompt.

        Args:
            message_history: List of messages
            prompt: Current prompt
        """
        self.total_tokens = self.model.token_counter_with_history(message_history, prompt)

    def _emit_event(self, event_type: str, data: dict[str, Any] | None = None) -> None:
        """Emit an event with system context and optional additional data.

        Args:
            event_type: Type of event
            data: Additional event data
        """
        event_data = {
            "iteration": self.current_iteration,
            "total_tokens": self.total_tokens,
            "context_occupancy": self._calculate_context_occupancy(),
            "max_input_tokens": self.max_input_tokens,
            "max_output_tokens": self.max_output_tokens,
        }
        if data:
            event_data.update(data)
        self.event_emitter.emit(event_type, event_data)

    def _parse_tool_usage(self, content: str) -> dict:
        """Extract tool usage from the response content.

        Args:
            content: Response content

        Returns:
            Dictionary mapping tool names to inputs
        """
        if not content or not isinstance(content, str):
            return {}

        xml_parser = ToleranceXMLParser()
        action = xml_parser.extract_elements(text=content, element_names=["action"])

        tool_names = self.tools.tool_names()

        if action:
            tool_data = xml_parser.extract_elements(text=action["action"], element_names=tool_names)
            # Handle nested parameters within action tags
            for tool_name in tool_data:
                if "<parameter_name>" in tool_data[tool_name]:
                    params = xml_parser.extract_elements(text=tool_data[tool_name], element_names=["parameter_name", "parameter_value"])
                    if "parameter_name" in params and "parameter_value" in params:
                        tool_data[tool_name] = {params["parameter_name"]: params["parameter_value"]}
            return tool_data
        else:
            return xml_parser.extract_elements(text=content, element_names=tool_names)

    def _parse_tool_arguments(self, tool: Tool, tool_input: str | dict) -> dict:
        """Parse the tool arguments from the tool input.

        Args:
            tool: Tool instance
            tool_input: Raw tool input text or pre-parsed dict

        Returns:
            Dictionary of parsed arguments
        """
        if isinstance(tool_input, dict):
            return tool_input  # Already parsed from XML
        tool_parser = ToolParser(tool=tool)
        return tool_parser.parse(tool_input)

    def _is_repeated_tool_call(self, tool_name: str, arguments_with_values: dict) -> bool:
        """Check if the tool call is repeated.

        Args:
            tool_name: Name of the tool
            arguments_with_values: Tool arguments

        Returns:
            True if call is repeated, False otherwise
        """
        current_call = {
            "tool_name": tool_name,
            "arguments": arguments_with_values,
            "timestamp": datetime.now().isoformat(),
        }

        is_repeated_call = (
            self.last_tool_call.get("tool_name") == current_call["tool_name"]
            and self.last_tool_call.get("arguments") == current_call["arguments"]
        )

        if is_repeated_call:
            repeat_count = self.last_tool_call.get("count", 0) + 1
            current_call["count"] = repeat_count
        else:
            current_call["count"] = 1

        self.last_tool_call = current_call
        return is_repeated_call and current_call.get("count", 0) >= 2

    def _handle_no_tool_usage(self) -> ObserveResponseResult:
        """Handle the case where no tool usage is found in the response.

        Returns:
            ObserveResponseResult with error message
        """
        return ObserveResponseResult(
            next_prompt="Error: No tool usage found in response.", executed_tool=None, answer=None
        )

    def _handle_tool_not_found(self, tool_name: str) -> ObserveResponseResult:
        """Handle the case where the tool is not found.

        Args:
            tool_name: Name of the tool

        Returns:
            ObserveResponseResult with error message
        """
        logger.warning(f"Tool '{tool_name}' not found in tool manager.")
        return ObserveResponseResult(
            next_prompt=f"Error: Tool '{tool_name}' not found in tool manager.",
            executed_tool="",
            answer=None,
        )

    def _handle_repeated_tool_call(self, tool_name: str, arguments_with_values: dict) -> tuple[str, str]:
        """Handle the case where a tool call is repeated.

        Args:
            tool_name: Name of the tool
            arguments_with_values: Tool arguments

        Returns:
            Tuple of (executed_tool_name, error_message)
        """
        repeat_count = self.last_tool_call.get("count", 0)
        error_message = self._render_template(
            'repeated_tool_call_error.j2',
            tool_name=tool_name,
            arguments_with_values=arguments_with_values,
            repeat_count=repeat_count
        )
        return tool_name, error_message

    def _handle_tool_execution_failure(self, response: str) -> ObserveResponseResult:
        """Handle the case where tool execution fails.

        Args:
            response: Error response

        Returns:
            ObserveResponseResult with error message
        """
        return ObserveResponseResult(
            next_prompt=response,
            executed_tool="",
            answer=None,
        )

    def _handle_error(self, error: Exception) -> ObserveResponseResult:
        """Handle any exceptions that occur during response observation.

        Args:
            error: Exception that occurred

        Returns:
            ObserveResponseResult with error message
        """
        logger.error(f"Error in _observe_response: {str(error)}")
        return ObserveResponseResult(
            next_prompt=f"An error occurred while processing the response: {str(error)}",
            executed_tool=None,
            answer=None,
        )
        
    async def _async_observe_response_chat(self, content: str, iteration: int = 1) -> ObserveResponseResult:
        """Specialized observation method for chat mode with tool handling.

        This method processes responses in chat mode, identifying and executing tool calls
        while providing appropriate default parameters when needed. Prevents task_complete usage.

        Args:
            content: The response content to analyze
            iteration: Current iteration number

        Returns:
            ObserveResponseResult with next steps information
        """
        try:
            # Check for tool call patterns in the content
            if "<action>" not in content:
                logger.debug("No tool usage detected in chat response")
                return ObserveResponseResult(next_prompt=content, executed_tool=None, answer=None)
                
            # Parse content for tool usage
            parsed_content = self._parse_tool_usage(content)
            if not parsed_content:
                # Malformed tool call in chat mode; return feedback
                error_prompt = (
                    "⚠️ Error: Invalid tool call format detected. "
                    "Please use the exact XML structure:\n"
                    "```xml\n<action>\n<tool_name>\n  <parameter_name>value</parameter_name>\n</tool_name>\n</action>\n```"
                )
                return ObserveResponseResult(next_prompt=error_prompt, executed_tool=None, answer=None)

            # Check for task_complete attempt and block it with feedback
            if "task_complete" in parsed_content:
                feedback = (
                    "⚠️ Note: The 'task_complete' tool is not available in chat mode. "
                    "This is a conversational mode; tasks are not completed here. "
                    "Please use other tools or continue the conversation."
                )
                return ObserveResponseResult(next_prompt=feedback, executed_tool=None, answer=None)

            # Process tools with prioritization based on tool_mode
            tool_names = list(parsed_content.keys())
            # Prioritize specific tools if tool_mode is set and the tool is available
            if self.tool_mode and self.tool_mode in self.tools.tool_names() and self.tool_mode in tool_names:
                tool_names = [self.tool_mode] + [t for t in tool_names if t != self.tool_mode]

            for tool_name in tool_names:
                if tool_name not in parsed_content:
                    continue
                    
                tool_input = parsed_content[tool_name]
                tool = self.tools.get(tool_name)
                if not tool:
                    return self._handle_tool_not_found(tool_name)

                # Parse tool arguments from the input
                arguments_with_values = self._parse_tool_arguments(tool, tool_input)
                
                # Apply default parameters based on tool schema if missing
                self._apply_default_parameters(tool, arguments_with_values)
                
                # Check for repeated calls
                is_repeated_call = self._is_repeated_tool_call(tool_name, arguments_with_values)
                if is_repeated_call:
                    executed_tool, response = self._handle_repeated_tool_call(tool_name, arguments_with_values)
                else:
                    executed_tool, response = await self._async_execute_tool(tool_name, tool, arguments_with_values)
                
                if not executed_tool:
                    # Tool execution failed
                    return self._handle_tool_execution_failure(response)
                
                # Store result in variable memory for potential future reference
                variable_name = f"result_{executed_tool}_{iteration}"
                self.variable_store[variable_name] = response
                
                # Truncate response if too long for display
                response_display = response
                if len(response) > MAX_RESPONSE_LENGTH:
                    response_display = response[:MAX_RESPONSE_LENGTH]
                    response_display += f"... (truncated, full content available in ${variable_name})"
                
                # Format result in a user-friendly way
                return ObserveResponseResult(
                    next_prompt=response_display,
                    executed_tool=executed_tool,
                    answer=None
                )
                
            # If we get here, no tool was successfully executed
            return ObserveResponseResult(
                next_prompt="I tried to use a tool, but encountered an issue. Please try again with a different request.",
                executed_tool=None,
                answer=None
            )
                
        except Exception as e:
            return self._handle_error(e)
            
    def _apply_default_parameters(self, tool: Tool, arguments_with_values: dict) -> None:
        """Apply default parameters to tool arguments based on tool schema.
        
        This method examines the tool's schema and fills in any missing required parameters
        with sensible defaults based on the tool type.
        
        Args:
            tool: The tool instance
            arguments_with_values: Dictionary of current arguments
        """
        try:
            # Add defaults for common search tools
            if tool.name == "duckduckgo_tool" and "max_results" not in arguments_with_values:
                logger.debug(f"Adding default max_results=5 for {tool.name}")
                arguments_with_values["max_results"] = "5"
                
            # Check tool schema for required parameters
            if hasattr(tool, "schema") and hasattr(tool.schema, "parameters"):
                for param_name, param_info in tool.schema.parameters.items():
                    # If required parameter is missing, try to add a default
                    if param_info.get("required", False) and param_name not in arguments_with_values:
                        if "default" in param_info:
                            logger.debug(f"Adding default value for {param_name} in {tool.name}")
                            arguments_with_values[param_name] = param_info["default"]
        except Exception as e:
            logger.debug(f"Error applying default parameters: {str(e)}")
            # Continue without defaults rather than failing the whole operation
            
    def _post_process_tool_response(self, tool_name: str, response: Any) -> str:
        """Process tool response for better presentation to the user.
        
        This generic method handles common tool response formats:
        - Parses JSON strings into structured data
        - Formats search results into readable text
        - Handles different response types appropriately
        
        Args:
            tool_name: Name of the tool that produced the response
            response: Raw tool response
            
        Returns:
            Processed response as a string
        """
        # Immediately return if response is not a string
        if not isinstance(response, str):
            return response
            
        # Try to parse as JSON if it looks like JSON
        if response.strip().startswith(("{" , "[")) and response.strip().endswith(("}", "]")):
            try:
                # Use lazy import for json to maintain dependency structure
                import json
                parsed = json.loads(response)
                
                # Handle list-type responses (common for search tools)
                if isinstance(parsed, list) and parsed:
                    # Detect if this is a search result by checking for common fields
                    search_result_fields = ['title', 'href', 'url', 'body', 'content', 'snippet']
                    if isinstance(parsed[0], dict) and any(field in parsed[0] for field in search_result_fields):
                        # Format as search results
                        formatted_results = []
                        for idx, result in enumerate(parsed, 1):
                            if not isinstance(result, dict):
                                continue
                                
                            # Extract common fields with fallbacks
                            title = result.get('title', 'No title')
                            url = result.get('href', result.get('url', 'No link'))
                            description = result.get('body', result.get('content', 
                                             result.get('snippet', result.get('description', 'No description'))))
                                
                            formatted_results.append(f"{idx}. {title}\n   URL: {url}\n   {description}\n")
                            
                        if formatted_results:
                            return "\n".join(formatted_results)
                
                # If not handled as a special case, just pretty-print
                return json.dumps(parsed, indent=2, ensure_ascii=False)
                
            except json.JSONDecodeError:
                # Not valid JSON after all
                pass
                
        # Return original response if no special handling applies
        return response

    def _format_observation_response(
        self, response: str, last_executed_tool: str, variable_name: str, iteration: int
    ) -> str:
        """Format the observation response with the given response, variable name, and iteration.

        Args:
            response: Tool execution response
            last_executed_tool: Name of last executed tool
            variable_name: Name of variable storing response
            iteration: Current iteration number

        Returns:
            Formatted observation response
        """
        response_display = response
        if len(response) > MAX_RESPONSE_LENGTH:
            response_display = response[:MAX_RESPONSE_LENGTH]
            response_display += (
                f"... content was truncated full content available by interpolation in variable {variable_name}"
            )

        tools_prompt = self._get_tools_names_prompt()
        variables_prompt = self._get_variable_prompt()

        formatted_response = self._render_template(
            'observation_response_format.j2',
            iteration=iteration,
            max_iterations=self.max_iterations,
            task_to_solve_summary=self.task_to_solve_summary,
            tools_prompt=tools_prompt,
            variables_prompt=variables_prompt,
            last_executed_tool=last_executed_tool,
            variable_name=variable_name,
            response_display=response_display
        )

        return formatted_response

    def _prepare_prompt_task(self, task: str) -> str:
        """Prepare the initial prompt for the task.

        Args:
            task: The task description

        Returns:
            The formatted task prompt
        """
        tools_prompt = self._get_tools_names_prompt()
        variables_prompt = self._get_variable_prompt()

        prompt_task = self._render_template(
            'task_prompt.j2',
            task=task,
            tools_prompt=tools_prompt,
            variables_prompt=variables_prompt
        )
        return prompt_task

    def _get_tools_names_prompt(self) -> str:
        """Construct a detailed prompt that lists the available tools for task execution.

        Returns:
            Formatted tools prompt
        """
        # Check if we're in chat mode
        is_chat_mode = not self.task_to_solve.strip()
        
        if is_chat_mode:
            return self._get_tools_names_prompt_for_chat()
        
        # Default task mode behavior
        tool_names = ', '.join(self.tools.tool_names())
        return self._render_template('tools_prompt.j2', tool_names=tool_names)
        
    def _get_tools_names_prompt_for_chat(self) -> str:
        """Construct a detailed prompt for chat mode that includes tool parameters, excluding task_complete.
        
        Returns:
            Formatted tools prompt with parameter details
        """
        tool_descriptions = []
        
        try:
            for tool_name in self.tools.tool_names():
                if tool_name == "task_complete":
                    continue  # Explicitly exclude task_complete in chat mode
                
                try:
                    tool = self.tools.get(tool_name)
                    params = []
                    
                    # Get parameter details if available
                    try:
                        if hasattr(tool, "schema") and hasattr(tool.schema, "parameters"):
                            schema_params = getattr(tool.schema, "parameters", {})
                            if isinstance(schema_params, dict):
                                for param_name, param_info in schema_params.items():
                                    if not isinstance(param_info, dict):
                                        continue
                                        
                                    required = "(required)" if param_info.get("required", False) else "(optional)"
                                    default = f" default: {param_info['default']}" if "default" in param_info else ""
                                    param_desc = f"{param_name} {required}{default}"
                                    params.append(param_desc)
                    except Exception as e:
                        logger.debug(f"Error parsing schema for {tool_name}: {str(e)}")
                    
                    # Special case for duckduckgo_tool
                    if tool_name == "duckduckgo_tool" and not any(p.startswith("max_results ") for p in params):
                        params.append("max_results (required) default: 5")
                    
                    # Special case for other search tools that might need max_results
                    if "search" in tool_name.lower() and not any(p.startswith("max_results ") for p in params):
                        params.append("max_results (optional) default: 5")
                        
                    param_str = ", ".join(params) if params else "No parameters required"
                    tool_descriptions.append(f"{tool_name}: {param_str}")
                except Exception as e:
                    logger.debug(f"Error processing tool {tool_name}: {str(e)}")
                    # Still include the tool in the list, but with minimal info
                    tool_descriptions.append(f"{tool_name}: Error retrieving parameters")
        except Exception as e:
            logger.debug(f"Error generating tool descriptions: {str(e)}")
            return "Error retrieving tool information"
            
        formatted_tools = "\n".join(tool_descriptions) if tool_descriptions else "No tools available."
        return formatted_tools

    def _get_variable_prompt(self) -> str:
        """Construct a prompt that explains how to use variables.

        Returns:
            Formatted variables prompt
        """
        variable_names = ', '.join(self.variable_store.keys()) if len(self.variable_store.keys()) > 0 else "None"
        return self._render_template('variables_prompt.j2', variable_names=variable_names)

    def _calculate_context_occupancy(self) -> float:
        """Calculate the number of tokens in percentages for prompt and completion.

        Returns:
            Percentage of context window occupied
        """
        total_tokens = self.total_tokens
        max_tokens = self.model.get_model_max_input_tokens()

        if max_tokens is None or max_tokens <= 0:
            logger.warning(f"Invalid max tokens value: {max_tokens}. Using default of {DEFAULT_MAX_INPUT_TOKENS}.")
            max_tokens = DEFAULT_MAX_INPUT_TOKENS

        return round((total_tokens / max_tokens) * 100, 2)

    def _update_session_memory(self, user_content: str, assistant_content: str) -> None:
        """Log session messages to memory and emit events.

        Args:
            user_content: The user's content
            assistant_content: The assistant's content
        """
        self.memory.add(Message(role="user", content=user_content))
        self._emit_event("session_add_message", {"role": "user", "content": user_content})

        self.memory.add(Message(role="assistant", content=assistant_content))
        self._emit_event("session_add_message", {"role": "assistant", "content": assistant_content})

    def update_model(self, new_model_name: str) -> None:
        """Update the model name and recreate the model instance.

        Args:
            new_model_name: New model name to use
        """
        self.model_name = new_model_name
        self.model = GenerativeModel(model=new_model_name, event_emitter=self.event_emitter)

    def add_tool(self, tool: Tool) -> None:
        """Add a new tool to the agent's tool manager.

        Args:
            tool: The tool instance to add

        Raises:
            ValueError: If a tool with the same name already exists
        """
        if tool.name in self.tools.tool_names():
            raise ValueError(f"Tool with name '{tool.name}' already exists")

        self.tools.add(tool)
        self.config = AgentConfig(
            environment_details=self.config.environment_details,
            tools_markdown=self.tools.to_markdown(),
            system_prompt=self.config.system_prompt,
        )
        logger.debug(f"Added tool: {tool.name}")

    def remove_tool(self, tool_name: str) -> None:
        """Remove a tool from the agent's tool manager.

        Args:
            tool_name: Name of the tool to remove

        Raises:
            ValueError: If tool doesn't exist or is TaskCompleteTool
        """
        if tool_name not in self.tools.tool_names():
            raise ValueError(f"Tool '{tool_name}' does not exist")

        tool = self.tools.get(tool_name)
        if isinstance(tool, TaskCompleteTool):
            raise ValueError("Cannot remove TaskCompleteTool as it is required")

        self.tools.remove(tool_name)
        self.config = AgentConfig(
            environment_details=self.config.environment_details,
            tools_markdown=self.tools.to_markdown(),
            system_prompt=self.config.system_prompt,
        )
        logger.debug(f"Removed tool: {tool_name}")

    def set_tools(self, tools: list[Tool]) -> None:
        """Set/replace all tools for the agent.

        Args:
            tools: List of tool instances to set

        Note:
            TaskCompleteTool will be automatically added if not present
        """
        if not any(isinstance(t, TaskCompleteTool) for t in tools):
            tools.append(TaskCompleteTool())

        tool_manager = ToolManager()
        tool_manager.add_list(tools)
        self.tools = tool_manager

        self.config = AgentConfig(
            environment_details=self.config.environment_details,
            tools_markdown=self.tools.to_markdown(),
            system_prompt=self.config.system_prompt,
        )
        logger.debug(f"Set {len(tools)} tools")

    def _render_template(self, template_name: str, **kwargs) -> str:
        """Render a Jinja2 template with the provided variables.

        Args:
            template_name: Name of the template file (without directory path)
            **kwargs: Variables to pass to the template

        Returns:
            str: The rendered template
        """
        try:
            current_dir = Path(os.path.dirname(os.path.abspath(__file__)))
            template_dir = current_dir / 'prompts'
            env = Environment(loader=FileSystemLoader(template_dir))
            template = env.get_template(template_name)
            return template.render(**kwargs)
        except Exception as e:
            logger.error(f"Error rendering template {template_name}: {str(e)}")
            raise<|MERGE_RESOLUTION|>--- conflicted
+++ resolved
@@ -79,11 +79,7 @@
     config: AgentConfig
     task_to_solve: str
     task_to_solve_summary: str = ""
-<<<<<<< HEAD
-    ask_for_user_validation: Callable[[str, str], Awaitable[bool]] = console_ask_for_user_validation
-=======
     ask_for_user_validation: Callable[[str, str], bool] = console_ask_for_user_validation
->>>>>>> be698ca8
     last_tool_call: dict[str, Any] = {}  # Stores the last tool call information
     total_tokens: int = 0  # Total tokens in the conversation
     current_iteration: int = 0
@@ -103,11 +99,7 @@
         memory: AgentMemory = AgentMemory(),
         variable_store: VariableMemory = VariableMemory(),
         tools: list[Tool] = [TaskCompleteTool()],
-<<<<<<< HEAD
-        ask_for_user_validation: Callable[[str, str], Awaitable[bool]] = console_ask_for_user_validation,
-=======
         ask_for_user_validation: Callable[[str, str], bool] = console_ask_for_user_validation,
->>>>>>> be698ca8
         task_to_solve: str = "",
         specific_expertise: str = "General AI assistant with coding and problem-solving capabilities",
         get_environment: Callable[[], str] = get_environment,
@@ -595,20 +587,12 @@
             logger.info(f"Tool '{tool_name}' requires validation.")
             validation_id = str(uuid.uuid4())
             logger.info(f"Validation ID: {validation_id}")
-<<<<<<< HEAD
-
-=======
             
->>>>>>> be698ca8
             self._emit_event(
                 "tool_execute_validation_start",
                 {
                     "validation_id": validation_id,
-<<<<<<< HEAD
-                    "tool_name": tool_name,
-=======
                     "tool_name": tool_name, 
->>>>>>> be698ca8
                     "arguments": arguments_with_values
                 },
             )
@@ -619,11 +603,7 @@
                 + "\n".join([f"    <{key}>{value}</{key}>" for key, value in arguments_with_values.items()])
                 + "\n</arguments>\nYes or No"
             )
-<<<<<<< HEAD
-            permission_granted = await self.ask_for_user_validation(validation_id=validation_id, question=question_validation)
-=======
             permission_granted = await self.ask_for_user_validation(validation_id, question_validation)
->>>>>>> be698ca8
 
             self._emit_event(
                 "tool_execute_validation_end",
